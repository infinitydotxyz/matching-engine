// SPDX-License-Identifier: MIT
pragma solidity 0.8.14;

import { Ownable } from "@openzeppelin/contracts/access/Ownable.sol";
import { Pausable } from "@openzeppelin/contracts/security/Pausable.sol";
import { IERC165 } from "@openzeppelin/contracts/interfaces/IERC165.sol";
import { IERC20 } from "@openzeppelin/contracts/token/ERC20/IERC20.sol";
import { IERC721 } from "@openzeppelin/contracts/token/ERC721/IERC721.sol";
import { IERC1271 } from "@openzeppelin/contracts/interfaces/IERC1271.sol";
import { IERC721Receiver } from "@openzeppelin/contracts/token/ERC721/IERC721Receiver.sol";
import { FlowMatchExecutorTypes } from "../libs/FlowMatchExecutorTypes.sol";
import { OrderTypes } from "../libs/OrderTypes.sol";
import { SignatureChecker } from "../libs/SignatureChecker.sol";
import { IFlowExchange } from "../interfaces/IFlowExchange.sol";

/**
@title FlowMatchExecutor
@author Joe
@notice The contract that is called to execute order matches
*/
contract FlowMatchExecutor is
    IERC1271,
    IERC721Receiver,
    Ownable,
    Pausable,
    SignatureChecker
{
    /*//////////////////////////////////////////////////////////////
                                ADDRESSES
    //////////////////////////////////////////////////////////////*/

    IFlowExchange public immutable exchange;
    IERC20 public immutable weth;

    /*//////////////////////////////////////////////////////////////
                                EVENTS
      //////////////////////////////////////////////////////////////*/
    event InitiatorChanged(address indexed oldVal, address indexed newVal);

    ///@notice admin events
    event ETHWithdrawn(address indexed destination, uint256 amount);
    event ERC20Withdrawn(
        address indexed destination,
        address indexed currency,
        uint256 amount
    );

    address public initiator;

    /*//////////////////////////////////////////////////////////////
                               MODIFIERS
    //////////////////////////////////////////////////////////////*/
    modifier netNonNegative() {
        uint256 initialBalance = address(this).balance +
            weth.balanceOf(address(this));
        _;
        uint256 finalBalance = address(this).balance +
            weth.balanceOf(address(this));

        require(
            finalBalance >= initialBalance,
<<<<<<< HEAD
            "Transaction must be net non-negative"
=======
            "Transaction not non-negative"
>>>>>>> 99c59456
        );
    }

    modifier onlyInitiator() {
        require(msg.sender == initiator, "only initiator can call");
        _;
    }

    /*//////////////////////////////////////////////////////////////
                               CONSTRUCTOR
    //////////////////////////////////////////////////////////////*/
    constructor(IFlowExchange _exchange, address _initiator, address _weth) {
        exchange = _exchange;
        initiator = _initiator;
        weth = IERC20(_weth);
    }

    // solhint-disable-next-line no-empty-blocks
    receive() external payable {}

    ///////////////////////////////////////////////// OVERRIDES ///////////////////////////////////////////////////////

    // returns the magic value if the message is signed by the owner of this contract, invalid value otherwise
    function isValidSignature(
        bytes32 message,
        bytes calldata signature
    ) external view override returns (bytes4) {
        _assertValidSignatureHelper(initiator, message, signature);
        return 0x1626ba7e; // EIP-1271 magic value
    }

    function onERC721Received(
        address,
        address,
        uint256,
        bytes calldata
    ) external pure override returns (bytes4) {
        return this.onERC721Received.selector;
    }

    ///////////////////////////////////////////////// EXTERNAL FUNCTIONS ///////////////////////////////////////////////////////

    /**
     * @notice The entry point for executing brokerage matches. Callable only by owner
     * @param batches The batches of calls to make
     */
    function executeBrokerMatches(
        FlowMatchExecutorTypes.Batch[] calldata batches
    ) external whenNotPaused onlyInitiator netNonNegative {
        uint256 numBatches = batches.length;
        for (uint256 i; i < numBatches; ) {
            _broker(batches[i].externalFulfillments);
            _matchOrders(batches[i].matches);
            unchecked {
                ++i;
            }
        }
    }

    /**
     * @notice The entry point for executing native matches. Callable only by owner
     * @param matches The matches to make
     */
    function executeNativeMatches(
        FlowMatchExecutorTypes.MatchOrders[] calldata matches
    ) external whenNotPaused onlyInitiator netNonNegative {
        _matchOrders(matches);
    }

    //////////////////////////////////////////////////// INTERNAL FUNCTIONS ///////////////////////////////////////////////////////

    /**
     * @notice broker a trade by fulfilling orders on other exchanges and transferring nfts to the intermediary
     * @param externalFulfillments The specification of the external calls to make and nfts to transfer
     */
    function _broker(
        FlowMatchExecutorTypes.ExternalFulfillments
            calldata externalFulfillments
    ) internal {
        uint256 numCalls = externalFulfillments.calls.length;
        if (numCalls > 0) {
            for (uint256 i; i < numCalls; ) {
                _call(externalFulfillments.calls[i]);
                unchecked {
                    ++i;
                }
            }
        }

        uint256 numNftsToTransfer = externalFulfillments.nftsToTransfer.length;
        if (numNftsToTransfer > 0) {
            for (uint256 i; i < numNftsToTransfer; ) {
                bool isApproved = IERC721(
                    externalFulfillments.nftsToTransfer[i].collection
                ).isApprovedForAll(address(this), address(exchange));

                if (!isApproved) {
                    IERC721(externalFulfillments.nftsToTransfer[i].collection)
                        .setApprovalForAll(address(exchange), true);
                }

                unchecked {
                    ++i;
                }
            }
        }
    }

    /**
     * @notice Execute a call to the specified contract
     * @param params The call to execute
     */
    function _call(
        FlowMatchExecutorTypes.Call memory params
    ) internal returns (bytes memory) {
        (bool _success, bytes memory _result) = params.to.call{
            value: params.value
        }(params.data);
        require(_success, "external call failed");
        return _result;
    }

    /**
     * @notice Function called to execute a batch of matches by calling the exchange contract
     * @param matches The batch of matches to execute on the exchange
     */
    function _matchOrders(
        FlowMatchExecutorTypes.MatchOrders[] calldata matches
    ) internal {
        uint256 numMatches = matches.length;
        if (numMatches > 0) {
            for (uint256 i; i < numMatches; ) {
                FlowMatchExecutorTypes.MatchOrdersType matchType = matches[i]
                    .matchType;
                if (
                    matchType ==
                    FlowMatchExecutorTypes.MatchOrdersType.OneToOneSpecific
                ) {
                    exchange.matchOneToOneOrders(
                        matches[i].buys,
                        matches[i].sells
                    );
                } else if (
                    matchType ==
                    FlowMatchExecutorTypes.MatchOrdersType.OneToOneUnspecific
                ) {
                    exchange.matchOrders(
                        matches[i].sells,
                        matches[i].buys,
                        matches[i].constructs
                    );
                } else if (
                    matchType ==
                    FlowMatchExecutorTypes.MatchOrdersType.OneToMany
                ) {
                    if (matches[i].buys.length == 1) {
                        exchange.matchOneToManyOrders(
                            matches[i].buys[0],
                            matches[i].sells
                        );
                    } else if (matches[i].sells.length == 1) {
                        exchange.matchOneToManyOrders(
                            matches[i].sells[0],
                            matches[i].buys
                        );
                    } else {
                        revert("invalid one to many order");
                    }
                } else {
                    revert("invalid match type");
                }
                unchecked {
                    ++i;
                }
            }
        }
    }

    //////////////////////////////////////////////////// ADMIN FUNCTIONS ///////////////////////////////////////////////////////

    function withdrawETH(address destination) external onlyOwner {
        uint256 amount = address(this).balance;
        (bool sent, ) = destination.call{ value: amount }("");
        require(sent, "failed");
        emit ETHWithdrawn(destination, amount);
    }

    /// @dev Used for withdrawing exchange fees paid to the contract in ERC20 tokens
    function withdrawTokens(
        address destination,
        address currency,
        uint256 amount
    ) external onlyOwner {
        IERC20(currency).transfer(destination, amount);
        emit ERC20Withdrawn(destination, currency, amount);
    }

    function updateInitiator(address _initiator) external onlyOwner {
        address oldVal = initiator;
        initiator = _initiator;
        emit InitiatorChanged(oldVal, _initiator);
    }

    /**
     * @notice Pause the contract
     */
    function pause() external onlyOwner {
        _pause();
    }

    /**
     * @notice Unpause the contract
     */
    function unpause() external onlyOwner {
        _unpause();
    }
}<|MERGE_RESOLUTION|>--- conflicted
+++ resolved
@@ -59,11 +59,7 @@
 
         require(
             finalBalance >= initialBalance,
-<<<<<<< HEAD
             "Transaction must be net non-negative"
-=======
-            "Transaction not non-negative"
->>>>>>> 99c59456
         );
     }
 
