import { BulkJobOptions, Job } from 'bullmq';
import { BigNumber, BigNumberish, ethers } from 'ethers';
import { formatEther, formatUnits } from 'ethers/lib/utils';
import Redis from 'ioredis';
import PQueue from 'p-queue';
import Redlock, { RedlockAbortSignal } from 'redlock';

<<<<<<< HEAD
=======


import { FlashbotsBundleProvider } from '@flashbots/ethers-provider-bundle';
>>>>>>> 99c59456
import { getCallTrace, parseCallTrace } from '@georgeroman/evm-tx-simulator';
import { ERC20ABI, ERC721ABI } from '@infinityxyz/lib/abi';
import { ChainId, ChainNFTs } from '@infinityxyz/lib/types/core';
import { ONE_MIN } from '@infinityxyz/lib/utils';
import { Common } from '@reservoir0x/sdk';



import { Block, BlockWithGas, BlockWithMaxFeePerGas, ExecutedBlock, NotIncludedBlock, PendingExecutionBlock, SkippedExecutionBlock } from '@/common/block';
import { ExecutedExecutionOrder, InexecutableExecutionOrder, NotIncludedExecutionOrder, PendingExecutionOrder } from '@/common/execution-order';
import { logger } from '@/common/logger';
import { config } from '@/config';
import { Broadcaster } from '@/lib/broadcaster/broadcaster.abstract';
import { MatchExecutor } from '@/lib/match-executor/match-executor';
import { NativeMatch } from '@/lib/match-executor/match/native-match';
import { NonNativeMatch } from '@/lib/match-executor/match/non-native-match';
import { Match, NativeMatchExecutionInfo, NonNativeMatchExecutionInfo } from '@/lib/match-executor/match/types';
import { OrderFactory } from '@/lib/match-executor/order/flow';
import { OrderExecutionSimulator } from '@/lib/match-executor/simulator/order-execution-simulator';
import { ExecutionState, Transfer, TransferKind } from '@/lib/match-executor/simulator/types';
import { Batch, Call, ExternalFulfillments, MatchOrders } from '@/lib/match-executor/types';
import { OrderbookStorage } from '@/lib/orderbook/v1';
import { AbstractProcess } from '@/lib/process/process.abstract';
import { JobDataType, ProcessOptions } from '@/lib/process/types';
import { Invalid, ValidWithData, ValidityResultWithData } from '@/lib/utils/validity-result';

<<<<<<< HEAD
import { InvalidMatchError } from '../errors';
=======
>>>>>>> 99c59456

export type ExecutionEngineJob = {
  id: string;
  currentBlock: Block;
  targetBlock: Block;
};

export type ExecutionEngineResult = unknown;

export class ExecutionEngine<T> extends AbstractProcess<ExecutionEngineJob, ExecutionEngineResult> {
  protected _version: string;

  protected _startTimestampSeconds: number;

  protected _maxAttempts = 3;

  constructor(
    protected _chainId: ChainId,
    protected _storage: OrderbookStorage,
    _db: Redis,
    protected _redlock: Redlock,
    protected _websocketProvider: ethers.providers.WebSocketProvider,
    protected _rpcProvider: ethers.providers.StaticJsonRpcProvider,
    protected _matchExecutor: MatchExecutor,
    protected _blockOffset: number,
    protected _broadcaster: Broadcaster<T>,
    options?: ProcessOptions
  ) {
    const version = 'v1';
    super(_db, `execution-engine:${version}`, { ...options, attempts: 1 });
    this._version = version;
    this._startTimestampSeconds = Math.floor(Date.now() / 1000);
  }

  public async run(): Promise<void> {
    /**
     * start processing jobs from the queue
     */
    const runPromise = super._run().catch((err: Error) => {
      logger.error('execution-engine', ` Execution engine - Unexpected error: ${err.message}`);
    });
    await runPromise;
  }

  async processJob(job: Job<ExecutionEngineJob, unknown, string>): Promise<unknown> {
    const target = job.data.targetBlock;
    const current = job.data.currentBlock;
    const initiatedAt = job.timestamp;
    try {
      if (target.timestamp < this._startTimestampSeconds) {
        logger.warn(
          'block-listener',
          `Received block ${job.data.targetBlock.number} with timestamp ${job.data.targetBlock.timestamp} which is older than the start time ${this._startTimestampSeconds}. Skipping...`
        );
        return;
      }

      const priorityFeeWei = config.broadcasting.priorityFee;
      const targetBaseFeeWei = target.baseFeePerGas;
      const targetMaxFeePerGasWei = BigNumber.from(targetBaseFeeWei).add(priorityFeeWei);
      const targetMaxFeePerGasGwei = parseFloat(formatUnits(targetMaxFeePerGasWei, 'gwei'));

      const targetWithGas: BlockWithGas = {
        ...target,
        maxPriorityFeePerGas: priorityFeeWei.toString(),
        maxFeePerGas: targetMaxFeePerGasWei.toString()
      };

      logger.log(
        'execution-engine',
        `Generating txn for target: ${target.number}. Current base fee: ${formatUnits(
          current.baseFeePerGas,
          'gwei'
        )}. Target max fee per gas: ${targetMaxFeePerGasGwei} gwei`
      );

      const [matches, pendingOrders] = await Promise.all([
        this._loadMatches(targetMaxFeePerGasGwei),
        this._loadPendingOrderIds()
      ]);
      const nonPendingMatches = this._filterPendingOrders(matches, pendingOrders);
      const orderDurationSeconds = 3 * 60;
      const orderFactory = new OrderFactory(
        this._chainId,
        this._rpcProvider,
        this._matchExecutor.nonceProvider,
        this._matchExecutor.address,
        this._matchExecutor.initiator,
        orderDurationSeconds
      );

      const queue = new PQueue({ concurrency: 10 });
      const initializedMatchResults = await Promise.all(
        this._sortMatches(nonPendingMatches).map(async (item) => {
          let match: NativeMatch | NonNativeMatch;
          if (item.isNative) {
            match = new NativeMatch(item, this._chainId, orderFactory);
          } else {
            match = new NonNativeMatch(
              item,
              this._chainId,
              orderFactory,
              this._rpcProvider,
              this._matchExecutor.address
            );
          }
          const matchValidity = await queue.add(async () => {
            return await match.prepare({ taker: this._matchExecutor.address });
          });
          if (matchValidity.isValid) {
            return {
              isValid: true,
              data: match
            };
          }
          return {
            isValid: false,
            reason: matchValidity.reason,
            isTransient: matchValidity.isTransient,
            data: match
          };
        })
      );

      const { initializedMatches, failedMatches } = initializedMatchResults.reduce(
        (acc, item) => {
          if (item.isValid) {
            acc.initializedMatches.push(item.data);
          } else {
            this.log(`Match ${item.data.id} is not valid - ${item.reason}`);
            acc.failedMatches.push(item.data);
          }
          return acc;
        },
        {
          initializedMatches: [] as (NativeMatch | NonNativeMatch)[],
          failedMatches: [] as (NativeMatch | NonNativeMatch)[]
        }
      );

      logger.log(
        'execution-engine',
        `Block ${target.number}. Found ${initializedMatches.length} order matches before simulation.`
      );

      if (failedMatches.length > 0) {
        logger.warn('execution-engine', `Block ${target.number}. Failed to prepare ${failedMatches.length} matches`);
      }

      const { executable, inexecutable } = await this.simulate(initializedMatches, targetWithGas, current);

      const txnMatches = executable.map((item) => item.match);

      this.log(`Block ${target.number}. Found ${txnMatches.length} order matches after simulation.`);
      this.log(`Block ${target.number}. Valid matches: ${txnMatches.map((item) => item.id)}`);

      const { txn: txnData } = await this._generateTxn(txnMatches, targetWithGas, current);

      if (!txnData) {
        this.log(`Block ${target.number}. No matches found`);
        await this.saveSkippedBlock(targetWithGas, inexecutable, initiatedAt, 'No matches found');
        return;
      }

      logger.log('execution-engine', `Block ${target.number}. Simulating balance changes`);
      const balanceSimulationResult = await this.simulateBalanceChanges(txnData);
      if (!balanceSimulationResult.isValid) {
        await this.detectInvalidMatches(txnMatches, targetWithGas, current);
        if (job.attemptsMade === this._maxAttempts) {
          await this.saveSkippedBlock(targetWithGas, inexecutable, initiatedAt, balanceSimulationResult.reason);
          throw new Error(balanceSimulationResult.reason);
        }
        throw new InvalidMatchError(`Received invalid match`);
      }

      this.savePendingBlock(targetWithGas, txnMatches, inexecutable, balanceSimulationResult, initiatedAt).catch(
        (err) => {
          logger.error('execution-engine', `Failed to save pending block: ${err.message}`);
        }
      );

      logger.log('execution-engine', `Block ${target.number}. Txn generated.`);

      const { receipt } = await this._broadcaster.broadcast(txnData, {
        targetBlock: targetWithGas,
        currentBlock: current,
        signer: this._matchExecutor.initiator
      });

      if (receipt.status === 1) {
        const gasUsage = receipt.gasUsed.toString();
        await this._savePendingMatches(txnMatches.map((item) => item.match));
        logger.log(
          'execution-engine',
          `Block ${target.number}. Txn ${receipt.transactionHash} executed successfully. Gas used: ${gasUsage}`
        );
      } else {
        logger.log('execution-engine', `Block ${target.number}. Txn ${receipt.transactionHash} execution failed`);
        logger.log(
          'execution-engine',
          `Block ${target.number}. Txn ${receipt.transactionHash} receipt: ${JSON.stringify(receipt, null, 2)}`
        );
      }

      await this.saveBlockResult(
        targetWithGas,
        txnMatches,
        inexecutable,
        balanceSimulationResult,
        initiatedAt,
        receipt
      );
    } catch (err) {
      console.error(err);
      if (err instanceof InvalidMatchError) {
        // throw the error to trigger a retry
        throw err;
      }
      logger.error('execution-engine', `failed to process job for block ${target.number} ${err}`);
    }
  }

  async add(job: ExecutionEngineJob, id?: string): Promise<void>;
  async add(jobs: ExecutionEngineJob[]): Promise<void>;
  async add(job: ExecutionEngineJob | ExecutionEngineJob[], id?: string): Promise<void> {
    const arr = Array.isArray(job) ? job : [job];
    if (Array.isArray(job) && id) {
      throw new Error(`Can only specify an id for a single job`);
    }

    const jobs: {
      name: string;
      data: JobDataType<ExecutionEngineJob>;
      opts?: BulkJobOptions | undefined;
    }[] = arr.map((item) => {
      return {
        name: `${item.id}`,
        data: {
          _processMetadata: {
            type: 'default'
          },
          ...item
        },
        opts: {
          attempts: this._maxAttempts,
          backoff: 0
        }
      };
    });
    await this._queue.addBulk(jobs);
  }

  protected async detectInvalidMatches(
    txnMatches: (NativeMatch | NonNativeMatch)[],
    targetBlock: BlockWithGas,
    currentBlock: Block
  ) {
    const matches = [];
    for (const match of txnMatches) {
      matches.push(match);
      const { txn } = await this._generateTxn(matches, targetBlock, currentBlock);
      if (txn) {
        try {
          await this._rpcProvider.estimateGas(txn);
        } catch (err) {
          this.error(`Match ${match.id} is invalid!`);
          await this._savePendingMatches([match.match], 15);
          return;
        }
      }
    }
  }

  protected async saveSkippedBlock(
    block: BlockWithGas,
    inexecutableMatches: {
      match: NativeMatch | NonNativeMatch;
      verificationResult: Invalid;
    }[],
    initiatedAt: number,
    reason: string
  ) {
    const keyValuePairs: string[] = [];

    const skippedBlock: SkippedExecutionBlock = {
      ...block,
      numExecutableMatches: 0,
      numInexecutableMatches: inexecutableMatches.length,
      timing: {
        initiatedAt
      },
      status: 'skipped',
      reason: reason
    };

    const skippedBlockKey = this._storage.executionStorage.getBlockKey(block.number);
    keyValuePairs.push(skippedBlockKey, JSON.stringify(skippedBlock));

    const handledOrderIds = new Set<string>();

    /**
     * process inexecutable order statuses
     */
    for (const item of inexecutableMatches) {
      const ids = [item.match.match.listing.id, item.match.match.offer.id];
      for (const id of ids) {
        if (!handledOrderIds.has(id)) {
          handledOrderIds.add(id);
          const matchedOrderId = ids.find((item) => item !== id) ?? '';
          const inexecutableOrder: InexecutableExecutionOrder = {
            status: 'inexecutable',
            reason: item.verificationResult.reason,
            matchId: item.match.id,
            matchedOrderId: matchedOrderId,
            block,
            timing: {
              initiatedAt
            }
          };
          const orderKey = this._storage.executionStorage.getInexecutableOrderExecutionKey(id);
          keyValuePairs.push(orderKey, JSON.stringify(inexecutableOrder));
        }
      }
    }

    await this._db.mset(keyValuePairs);
  }

  protected async saveBlockResult(
    block: BlockWithGas,
    txnMatches: (NativeMatch | NonNativeMatch)[],
    inexecutableMatches: {
      match: NativeMatch | NonNativeMatch;
      verificationResult: Invalid;
    }[],
    balanceSimulationResult: ValidWithData<{
      totalBalanceDiff: string;
      ethBalanceDiff: string;
      wethBalanceDiff: string;
    }>,
    initiatedAt: number,
    receipt: ethers.providers.TransactionReceipt
  ): Promise<void> {
<<<<<<< HEAD
    // TODO export block data to firestore
=======
    // joe-todo: export executed order + block data to firestore
>>>>>>> 99c59456
    const keyValuePairs: string[] = [];

    const receiptReceivedAt = Date.now();

    const effectiveGasPrice = receipt.effectiveGasPrice.toString();
    const cumulativeGasUsed = receipt.cumulativeGasUsed.toString();
    const gasUsed = receipt.gasUsed.toString();
    const timing = {
      initiatedAt: initiatedAt,
      receiptReceivedAt
    };

    const handledOrderIds = new Set<string>();
    const executedOrders: string[] = [];

    if (receipt.status === 1) {
      /**
       * set the block status to executed
       */
      const blockData = await this._rpcProvider.getBlock(receipt.blockHash);
      const executedBlock: ExecutedBlock = {
        ...block,
        status: 'executed',
        effectiveGasPrice,
        cumulativeGasUsed,
        gasUsed,
        txHash: receipt.transactionHash,
        timing: {
          ...timing,
          blockTimestamp: blockData.timestamp
        },
        numExecutableMatches: txnMatches.length,
        numInexecutableMatches: inexecutableMatches.length,
        balanceChanges: {
          ...balanceSimulationResult.data
        }
      };
      const blockKey = this._storage.executionStorage.getBlockKey(block.number);
      keyValuePairs.push(blockKey, JSON.stringify(executedBlock));

      const pipeline = this._db.pipeline();
      let pipelineRequiresSave = false;
      for (const item of txnMatches) {
        const ids = [item.match.listing.id, item.match.offer.id];
        for (const id of ids) {
          if (!handledOrderIds.has(id)) {
            handledOrderIds.add(id);
            const matchedOrderId = ids.find((item) => item !== id);
            const executionDuration = blockData.timestamp * 1000 - initiatedAt;
            const executedOrder: ExecutedExecutionOrder = {
              block,
              matchedOrderId: matchedOrderId ?? '',
              matchId: item.id,
              status: 'executed',
              effectiveGasPrice,
              cumulativeGasUsed,
              gasUsed,
              txHash: receipt.transactionHash,
              timing: {
                initiatedAt,
                blockTimestamp: blockData.timestamp,
                receiptReceivedAt
              }
            };
            const orderKey = this._storage.executionStorage.getExecutedOrderExecutionKey(id);
            keyValuePairs.push(orderKey, JSON.stringify(executedOrder));
            executedOrders.push(id);
            const collection =
              item.match.listing.order.nfts[0]?.collection ?? item.match.offer.order.nfts[0]?.collection;
            if (collection) {
              this._storage.executionStorage.saveExecutionDuration(pipeline, collection, executionDuration);
              pipelineRequiresSave = true;
            }
          }
        }
      }
      if (pipelineRequiresSave) {
        await pipeline.exec();
      }
    } else {
      const executedBlock: NotIncludedBlock = {
        ...block,
        status: 'not-included',
        effectiveGasPrice,
        cumulativeGasUsed,
        gasUsed,
        txHash: receipt.transactionHash,
        timing,
        numExecutableMatches: txnMatches.length,
        numInexecutableMatches: inexecutableMatches.length,
        balanceChanges: {
          ...balanceSimulationResult.data
        }
      };
      const blockKey = this._storage.executionStorage.getBlockKey(block.number);
      keyValuePairs.push(blockKey, JSON.stringify(executedBlock));

      for (const item of txnMatches) {
        const ids = [item.match.listing.id, item.match.offer.id];
        for (const id of ids) {
          if (!handledOrderIds.has(id)) {
            handledOrderIds.add(id);
            const matchedOrderId = ids.find((item) => item !== id);
            const notIncludedOrder: NotIncludedExecutionOrder = {
              block,
              matchedOrderId: matchedOrderId ?? '',
              matchId: item.id,
              status: 'not-included',
              effectiveGasPrice,
              cumulativeGasUsed,
              gasUsed,
              timing: {
                initiatedAt,
                receiptReceivedAt
              }
            };
            const orderKey = this._storage.executionStorage.getNotIncludedOrderExecutionKey(id);
            keyValuePairs.push(orderKey, JSON.stringify(notIncludedOrder));
          }
        }
      }
    }
    await this._db.mset(keyValuePairs);
    if (executedOrders.length > 0 && !this._broadcaster.isForked) {
      await this._storage.executionStorage.saveExecutedOrders(executedOrders);
    }
    await this._cleanup();
  }

  protected async _cleanup() {
    try {
      await this._db.zremrangebyscore(this._storage.executedOrdersOrderedSetKey, 0, Date.now());
    } catch (err) {
      this.warn(`Cleanup failed ${err}`);
    }
  }

  protected async savePendingBlock(
    block: BlockWithGas,
    txnMatches: (NativeMatch | NonNativeMatch)[],
    inexecutableMatches: {
      match: NativeMatch | NonNativeMatch;
      verificationResult: Invalid;
    }[],
    balanceSimulationResult: ValidWithData<{
      totalBalanceDiff: string;
      ethBalanceDiff: string;
      wethBalanceDiff: string;
    }>,
    initiatedAt: number
  ): Promise<void> {
    const keyValuePairs: string[] = [];

    /**
     * set the block status to pending
     */
    const pendingBlock: PendingExecutionBlock = {
      ...block,
      status: 'pending',
      timing: {
        initiatedAt
      },
      balanceChanges: {
        ...balanceSimulationResult.data
      },
      numExecutableMatches: txnMatches.length,
      numInexecutableMatches: inexecutableMatches.length
    };
    const blockKey = this._storage.executionStorage.getBlockKey(block.number);
    keyValuePairs.push(blockKey, JSON.stringify(pendingBlock));

    /**
     * only save a status event for each order once
     */
    const handledOrderIds = new Set<string>();

    /**
     * process executable order statuses first
     * so they get saved instead of any inexecutable conflicts
     */
    for (const item of txnMatches) {
      const ids = [item.match.listing.id, item.match.offer.id];
      for (const id of ids) {
        if (!handledOrderIds.has(id)) {
          handledOrderIds.add(id);
          const matchedOrderId = ids.find((item) => item !== id) ?? '';
          const pendingOrder: PendingExecutionOrder = {
            status: 'pending',
            matchId: item.match.matchId,
            matchedOrderId: matchedOrderId,
            block,
            timing: {
              initiatedAt
            }
          };
          const orderKey = this._storage.executionStorage.getPendingOrderExecutionKey(id);
          keyValuePairs.push(orderKey, JSON.stringify(pendingOrder));
        }
      }
    }

    /**
     * process inexecutable order statuses
     */
    for (const item of inexecutableMatches) {
      const ids = [item.match.match.listing.id, item.match.match.offer.id];
      for (const id of ids) {
        if (!handledOrderIds.has(id)) {
          handledOrderIds.add(id);
          const matchedOrderId = ids.find((item) => item !== id) ?? '';
          const inexecutableOrder: InexecutableExecutionOrder = {
            status: 'inexecutable',
            reason: item.verificationResult.reason,
            matchId: item.match.id,
            matchedOrderId: matchedOrderId,
            block,
            timing: {
              initiatedAt
            }
          };
          const orderKey = this._storage.executionStorage.getInexecutableOrderExecutionKey(id);
          keyValuePairs.push(orderKey, JSON.stringify(inexecutableOrder));
        }
      }
    }
    await this._db.mset(keyValuePairs);
  }

  protected async simulateBalanceChanges(txData: {
    from: string;
    to: string;
    maxFeePerGas: string;
    maxPriorityFeePerGas: string;
    gasLimit: string;
    data: string;
  }): Promise<ValidityResultWithData<{ totalBalanceDiff: string; ethBalanceDiff: string; wethBalanceDiff: string }>> {
    if (!config.env.isForkingEnabled) {
      const matchExecutor = this._matchExecutor.address;
      const weth = Common.Addresses.Weth[parseInt(this._chainId, 10)];

      const trace = await getCallTrace(
        {
          from: txData.from,
          to: txData.to,
          data: txData.data,
          value: '0',
          gas: txData.gasLimit,
          gasPrice: txData.maxFeePerGas
        },
        this._rpcProvider,
        {
          skipReverts: true
        }
      );

      if ('error' in trace && trace.error) {
        const error = trace.error;
        console.log(`Error while simulating balance changes`);
        console.log(error);

        try {
          await this._rpcProvider.estimateGas({
            ...txData
          });
        } catch (err) {
          this.warn(`Failed to simulate balance changes: ${(error as any).reason}`);
        }
        return {
          isValid: false,
          reason: 'transaction reverted',
          isTransient: false
        };
      }

      const finalState = parseCallTrace(trace);

      const ethBalanceDiff = BigNumber.from(
        finalState[matchExecutor]?.tokenBalanceState?.['native:0x0000000000000000000000000000000000000000'] ?? '0'
      );
      const wethBalanceDiff = BigNumber.from(finalState[matchExecutor]?.tokenBalanceState?.[`erc20:${weth}`] ?? '0');
      const totalBalanceDiff = ethBalanceDiff.add(wethBalanceDiff);

      if (totalBalanceDiff.gte(0)) {
        logger.log('execution-engine', `Match executor received ${formatEther(totalBalanceDiff.toString())} ETH/WETH`);
        return {
          data: {
            totalBalanceDiff: totalBalanceDiff.toString(),
            ethBalanceDiff: ethBalanceDiff.toString(),
            wethBalanceDiff: wethBalanceDiff.toString()
          },
          isValid: true
        };
      }

      logger.warn(
        'execution-engine',
        `Match executor lost ${formatEther(totalBalanceDiff.mul(-1).toString())} ETH/WETH. Tx ${JSON.stringify(txData)}`
      );
      return {
        isValid: false,
        reason: 'Match executor lost ETH/WETH',
        isTransient: true
      };
    }

    return {
      isValid: true,
      data: {
        totalBalanceDiff: BigNumber.from(0).toString(),
        ethBalanceDiff: BigNumber.from(0).toString(),
        wethBalanceDiff: BigNumber.from(0).toString()
      }
    };
  }

  protected async simulate(
    matches: (NativeMatch | NonNativeMatch)[],
    targetBlock: BlockWithMaxFeePerGas,
    currentBlock: Block
  ) {
    const results: {
      match: NativeMatch | NonNativeMatch;
      verificationResult:
        | ValidityResultWithData<{ native: NativeMatchExecutionInfo }>
        | ValidityResultWithData<{ native: NativeMatchExecutionInfo; nonNative: NonNativeMatchExecutionInfo }>;
    }[] = await Promise.all(
      matches.map(async (match) => {
        try {
          const res = await match.verifyMatchAtTarget(targetBlock, currentBlock);
          return { match, verificationResult: res };
        } catch (err) {
          logger.warn('execution-engine', `Failed to verify match ${match.id} ${err}`);
          return {
            match,
            verificationResult: {
              isValid: false,
              reason: err instanceof Error ? err.message : `${err}`,
              isTransient: true
            } as Invalid
          };
        }
      })
    );

    const nonNativeTransfers: Transfer[] = [];
    const nativeTransfers: Transfer[] = [];

    for (const result of results) {
      if (result.verificationResult.isValid) {
        const data = result.verificationResult.data;
        if ('nonNative' in data) {
          nonNativeTransfers.push(...data.nonNative.nonNativeExecutionTransfers);
        }
        nativeTransfers.push(...data.native.nativeExecutionTransfers);
      }
    }

    const initialState = await this._loadInitialState([...nonNativeTransfers, ...nativeTransfers], currentBlock.number);

    console.log(`Initial state: ${JSON.stringify(initialState, null, 2)}`);

    console.log(`Transfers`);
    console.log(JSON.stringify([...nonNativeTransfers, ...nativeTransfers], null, 2));
    return this._simulate(initialState, results);
  }

  protected _simulate(
    initialState: ExecutionState,
    matches: {
      match: NativeMatch | NonNativeMatch;
      verificationResult:
        | ValidityResultWithData<{ native: NativeMatchExecutionInfo }>
        | ValidityResultWithData<{ native: NativeMatchExecutionInfo; nonNative: NonNativeMatchExecutionInfo }>;
    }[]
  ) {
    const simulationMatches = matches.map(({ match, verificationResult }) => {
      return {
        match,
        verificationResult,
        isExecutable: verificationResult.isValid
      };
    });

    const simulator = new OrderExecutionSimulator(initialState);

    const applyNonNativeMatches = () => {
      simulator.reset();
      for (const item of simulationMatches) {
        if (item.isExecutable && item.verificationResult.isValid && 'nonNative' in item.verificationResult.data) {
          const res = simulator.simulateMatch(item.verificationResult.data.nonNative);
          if (!res.isValid) {
            item.isExecutable = false;
            item.verificationResult = res;
            logger.log('execution-engine', `Match ${item.match.id} is not executable Reason: ${res.reason}`);
          }
        }
      }
    };

    const applyNativeMatches = () => {
      for (const item of simulationMatches) {
        if (item.isExecutable && item.verificationResult.isValid) {
          const res = simulator.simulateMatch(item.verificationResult.data.native);
          if (!res.isValid) {
            logger.log('execution-engine', `Match ${item.match.id} is not executable Reason: ${res.reason}`);
            item.isExecutable = false;
            return { complete: false };
          }
        }
      }
      return { complete: true };
    };

    let complete = false;
    while (!complete) {
      applyNonNativeMatches();
      const res = applyNativeMatches();
      complete = res.complete;
    }

    const executable = simulationMatches.filter((item) => item.isExecutable) as {
      match: NativeMatch | NonNativeMatch;
      verificationResult:
        | ValidWithData<{
            native: NativeMatchExecutionInfo;
          }>
        | ValidWithData<{
            native: NativeMatchExecutionInfo;
            nonNative: NonNativeMatchExecutionInfo;
          }>;
      isExecutable: true;
    }[];
    const inexecutable = simulationMatches.filter((item) => !item.isExecutable) as {
      match: NativeMatch | NonNativeMatch;
      verificationResult: Invalid;
      isExecutable: false;
    }[];

    return { executable, inexecutable };
  }

  protected async _loadInitialState(transfers: Transfer[], currentBlockNumber: number): Promise<ExecutionState> {
    const weth = Common.Addresses.Weth[parseInt(this._chainId, 10)];
    const initialState: ExecutionState = {
      erc721Balances: {},
      wethBalances: {
        contract: weth,
        balances: {},
        allowances: {}
      },
      ethBalances: {
        balances: {}
      },
      executedOrders: {},
      executedNonces: {}
    };

    const batchProvider = new ethers.providers.JsonRpcBatchProvider(this._rpcProvider.connection);
    const queue = new PQueue({ concurrency: 800 });
    const ids = new Set<string>();
    const wethContract = new ethers.Contract(weth, ERC20ABI, batchProvider);
    for (const transfer of transfers) {
      switch (transfer.kind) {
        case TransferKind.ERC721: {
          const id = `${TransferKind.ERC721}:${transfer.contract}:${transfer.tokenId}`;
          if (!ids.has(id)) {
            ids.add(id);
            queue
              .add(async () => {
                const contract = new ethers.Contract(transfer.contract, ERC721ABI, batchProvider);
                const owner = await contract.ownerOf(transfer.tokenId, { blockTag: currentBlockNumber });
                initialState.erc721Balances[transfer.contract] = {
                  contract: transfer.contract,
                  balances: {
                    ...(initialState.erc721Balances[transfer.contract]?.balances ?? {}),
                    [transfer.tokenId]: {
                      owner: owner.toLowerCase(),
                      balance: 1
                    }
                  }
                };
              })
              .catch((err) => {
                logger.error('execution-engine', `failed to load initial state ${err}`);
              });
          }
          break;
        }
        case TransferKind.WETH: {
          const balanceId = `${TransferKind.WETH}:balance:${transfer.from}`;
          if (!ids.has(balanceId)) {
            queue
              .add(async () => {
                const wethBalance = (await wethContract.balanceOf(transfer.from, {
                  blockTag: currentBlockNumber
                })) as BigNumberish;
                initialState.wethBalances.balances[transfer.from] = {
                  balance: wethBalance.toString()
                };
              })
              .catch((err) => {
                logger.error('execution-engine', `failed to load initial state ${err}`);
              });
          }
          const allowanceId = `${TransferKind.WETH}:allowance:${transfer.from}:${transfer.operator}`;
          if (!ids.has(allowanceId)) {
            queue
              .add(async () => {
                const allowance = (await wethContract.allowance(transfer.from, transfer.operator, {
                  blockTag: currentBlockNumber
                })) as BigNumberish;
                initialState.wethBalances.allowances[transfer.from] = {
                  ...(initialState.wethBalances.allowances[transfer.from] ?? {}),
                  [transfer.operator]: allowance.toString()
                };
              })
              .catch((err) => {
                logger.error('execution-engine', `failed to load initial state ${err}`);
              });
          }
          break;
        }
        case TransferKind.ETH: {
          const id = `${TransferKind.ETH}:balance:${transfer.from}`;
          if (!ids.has(id)) {
            queue
              .add(async () => {
                const balance = (await batchProvider.getBalance(transfer.from, currentBlockNumber)) as BigNumberish;
                initialState.ethBalances.balances[transfer.from] = {
                  balance: balance.toString()
                };
              })
              .catch((err) => {
                logger.error('execution-engine', `failed to load initial state ${err}`);
              });
          }
          break;
        }
      }
    }
    await queue.onIdle();
    return initialState;
  }

  protected async _generateTxn(
    matches: (NativeMatch | NonNativeMatch)[],
    targetBlock: BlockWithGas,
    currentBlock: Block
  ) {
    if (matches.length === 0) {
      return { txn: null, isNative: false };
    }

    const nonNativeMatches = matches.filter((item) => !item.isNative) as NonNativeMatch[];

    const matchOrders: MatchOrders[] = await Promise.all(
      matches.map((item) => item.getMatchOrders(currentBlock.timestamp))
    );

    if (nonNativeMatches.length > 0) {
      const matchExternalFulfillmentResults = await Promise.all(
        nonNativeMatches.map((item) => item.getExternalFulfillment(this._matchExecutor.address))
      );

      const { valid, numInvalid } = matchExternalFulfillmentResults.reduce(
        (acc, item) => {
          if (item.isValid) {
            acc.valid.push(item.data);
            return acc;
          }
          acc.numInvalid += 1;
          this.warn(`Received invalid external fulfillment - ${item.reason}`);
          return acc;
        },
        { valid: [] as { call: Call; nftsToTransfer: ChainNFTs[] }[], numInvalid: 0 }
      );

      if (numInvalid > 0) {
        throw new Error(`Received ${numInvalid} invalid external fulfillment`);
      }

      // TODO generate fulfillments prior and filter out invalid items
      const externalFulfillments: ExternalFulfillments = {
        calls: valid.map((item) => item.call),
        nftsToTransfer: valid.flatMap((item) => item.nftsToTransfer)
      };

      const batch: Batch = {
        externalFulfillments,
        matches: matchOrders
      };

      console.log('batch', JSON.stringify(batch, null, 2));
      const txn = this._matchExecutor.getBrokerTxn(batch, targetBlock, 30_000_000);

      return { txn, isNative: false };
    } else {
      console.log('Native txn', JSON.stringify(matchOrders, null, 2));
      const txn = this._matchExecutor.getNativeTxn(matchOrders, targetBlock, 30_000_000);

      return { txn, isNative: true };
    }
  }

  protected _filterPendingOrders(matches: Match[], pendingOrders: Set<string>) {
    return matches.filter((match) => {
      return !pendingOrders.has(match.listing.id) && !pendingOrders.has(match.offer.id);
    });
  }

  protected async _savePendingMatches(matches: Match[], ttlMinutes = 5) {
    const pipeline = this._db.pipeline();
    const now = Date.now();
    const expiration = now + ONE_MIN * ttlMinutes;
    for (const match of matches) {
      pipeline.zadd(this._storage.executedOrdersOrderedSetKey, expiration, match.listing.id);
      pipeline.zadd(this._storage.executedOrdersOrderedSetKey, expiration, match.offer.id);
    }
    await pipeline.exec(); // joe-todo: remove expired orders from the set
  }

  protected async _loadPendingOrderIds() {
    const now = Date.now();
    const res = await this._db.zrange(
      this._storage.executedOrdersOrderedSetKey,
      Number.MAX_SAFE_INTEGER,
      now,
      'BYSCORE',
      'REV'
    );

    return new Set(res);
  }

  protected async _loadMatches(targetGasPriceGwei: number) {
    const res = await this._db.zrange(
      this._storage.matchesByGasPriceOrderedSetKey,
      Number.MAX_SAFE_INTEGER,
      targetGasPriceGwei,
      'BYSCORE',
      'REV',
      'LIMIT',
      0,
      100
    );

    const fullMatchKeys = res.map(this._storage.getFullMatchKey.bind(this._storage));
    const fullMatchStrings = fullMatchKeys.length > 0 ? await this._db.mget(...fullMatchKeys) : [];

    const fullMatches = fullMatchStrings
      .map((item) => {
        try {
          const match = JSON.parse(item ?? '') as Match;
          return match;
        } catch (err) {
          return null;
        }
      })
      .filter((item) => !!item) as Match[];

    return fullMatches;
  }

  protected _sortMatches(matches: Match[]) {
    return matches.sort((a, b) => {
      const preferA = -1;
      const preferB = 1;
      const arbA = BigNumber.from(a.arbitrageWei);
      if (arbA.gt(b.arbitrageWei)) {
        return preferA;
      } else if (arbA.eq(b.arbitrageWei)) {
        const offerAStartTime = BigNumber.from(a.offer.order.constraints[3]);
        const offerBStartTime = b.offer.order.constraints[3];
        if (offerAStartTime.lt(offerBStartTime)) {
          return preferA;
        }
        return preferB;
      }
      return preferB;
    });
  }

<<<<<<< HEAD
=======
  protected async _listen(signal: RedlockAbortSignal) {
    let cancel: (error: Error) => void = () => {
      return;
    };

    const handler = async (blockNumber: number) => {
      logger.log('block-listener', `Received block ${blockNumber} at ${new Date().toISOString()}`);

      try {
        this._checkSignal(signal);
      } catch (err) {
        if (err instanceof Error) {
          cancel(err);
        } else {
          const errorMessage = `Block listener. Unexpected error: ${err}`;
          cancel(new Error(errorMessage));
        }
        return;
      }

      try {
        const block = await this._rpcProvider.getBlock(blockNumber);
        const baseFeePerGas = block.baseFeePerGas;
        if (baseFeePerGas == null) {
          throw new Error(`Block ${blockNumber} does not have baseFeePerGas`);
        }

        const job: ExecutionEngineJob = {
          id: `${config.env.chainId}:${blockNumber}`,
          currentBlock: {
            number: blockNumber,
            timestamp: block.timestamp,
            baseFeePerGas: baseFeePerGas.toString()
          },
          targetBlock: {
            number: blockNumber + this._blockOffset,
            timestamp: block.timestamp + this._blockOffset * 13, // joe-todo: this should be configured based on the chain
            baseFeePerGas: FlashbotsBundleProvider.getMaxBaseFeeInFutureBlock(
              baseFeePerGas,
              this._blockOffset
            ).toString()
          }
        };

        await this.add(job);
      } catch (err) {
        if (err instanceof Error) {
          logger.error('execution-engine', `Unexpected error while handling block: ${blockNumber} ${err.message}`);
        } else {
          logger.error('execution-engine', `Unexpected error while handling block: ${blockNumber} ${err}`);
        }
      }
    };

    return new Promise((reject) => {
      cancel = (err: Error) => {
        this._websocketProvider.off('block', handler);
        reject(err);
      };
      this._websocketProvider.on('block', handler);
    });
  }

>>>>>>> 99c59456
  protected _checkSignal(signal: RedlockAbortSignal) {
    if (signal.aborted) {
      throw signal.error;
    }
  }
}<|MERGE_RESOLUTION|>--- conflicted
+++ resolved
@@ -5,22 +5,27 @@
 import PQueue from 'p-queue';
 import Redlock, { RedlockAbortSignal } from 'redlock';
 
-<<<<<<< HEAD
-=======
-
-
-import { FlashbotsBundleProvider } from '@flashbots/ethers-provider-bundle';
->>>>>>> 99c59456
 import { getCallTrace, parseCallTrace } from '@georgeroman/evm-tx-simulator';
 import { ERC20ABI, ERC721ABI } from '@infinityxyz/lib/abi';
 import { ChainId, ChainNFTs } from '@infinityxyz/lib/types/core';
 import { ONE_MIN } from '@infinityxyz/lib/utils';
 import { Common } from '@reservoir0x/sdk';
 
-
-
-import { Block, BlockWithGas, BlockWithMaxFeePerGas, ExecutedBlock, NotIncludedBlock, PendingExecutionBlock, SkippedExecutionBlock } from '@/common/block';
-import { ExecutedExecutionOrder, InexecutableExecutionOrder, NotIncludedExecutionOrder, PendingExecutionOrder } from '@/common/execution-order';
+import {
+  Block,
+  BlockWithGas,
+  BlockWithMaxFeePerGas,
+  ExecutedBlock,
+  NotIncludedBlock,
+  PendingExecutionBlock,
+  SkippedExecutionBlock
+} from '@/common/block';
+import {
+  ExecutedExecutionOrder,
+  InexecutableExecutionOrder,
+  NotIncludedExecutionOrder,
+  PendingExecutionOrder
+} from '@/common/execution-order';
 import { logger } from '@/common/logger';
 import { config } from '@/config';
 import { Broadcaster } from '@/lib/broadcaster/broadcaster.abstract';
@@ -37,10 +42,7 @@
 import { JobDataType, ProcessOptions } from '@/lib/process/types';
 import { Invalid, ValidWithData, ValidityResultWithData } from '@/lib/utils/validity-result';
 
-<<<<<<< HEAD
 import { InvalidMatchError } from '../errors';
-=======
->>>>>>> 99c59456
 
 export type ExecutionEngineJob = {
   id: string;
@@ -384,11 +386,7 @@
     initiatedAt: number,
     receipt: ethers.providers.TransactionReceipt
   ): Promise<void> {
-<<<<<<< HEAD
     // TODO export block data to firestore
-=======
-    // joe-todo: export executed order + block data to firestore
->>>>>>> 99c59456
     const keyValuePairs: string[] = [];
 
     const receiptReceivedAt = Date.now();
@@ -1071,72 +1069,6 @@
     });
   }
 
-<<<<<<< HEAD
-=======
-  protected async _listen(signal: RedlockAbortSignal) {
-    let cancel: (error: Error) => void = () => {
-      return;
-    };
-
-    const handler = async (blockNumber: number) => {
-      logger.log('block-listener', `Received block ${blockNumber} at ${new Date().toISOString()}`);
-
-      try {
-        this._checkSignal(signal);
-      } catch (err) {
-        if (err instanceof Error) {
-          cancel(err);
-        } else {
-          const errorMessage = `Block listener. Unexpected error: ${err}`;
-          cancel(new Error(errorMessage));
-        }
-        return;
-      }
-
-      try {
-        const block = await this._rpcProvider.getBlock(blockNumber);
-        const baseFeePerGas = block.baseFeePerGas;
-        if (baseFeePerGas == null) {
-          throw new Error(`Block ${blockNumber} does not have baseFeePerGas`);
-        }
-
-        const job: ExecutionEngineJob = {
-          id: `${config.env.chainId}:${blockNumber}`,
-          currentBlock: {
-            number: blockNumber,
-            timestamp: block.timestamp,
-            baseFeePerGas: baseFeePerGas.toString()
-          },
-          targetBlock: {
-            number: blockNumber + this._blockOffset,
-            timestamp: block.timestamp + this._blockOffset * 13, // joe-todo: this should be configured based on the chain
-            baseFeePerGas: FlashbotsBundleProvider.getMaxBaseFeeInFutureBlock(
-              baseFeePerGas,
-              this._blockOffset
-            ).toString()
-          }
-        };
-
-        await this.add(job);
-      } catch (err) {
-        if (err instanceof Error) {
-          logger.error('execution-engine', `Unexpected error while handling block: ${blockNumber} ${err.message}`);
-        } else {
-          logger.error('execution-engine', `Unexpected error while handling block: ${blockNumber} ${err}`);
-        }
-      }
-    };
-
-    return new Promise((reject) => {
-      cancel = (err: Error) => {
-        this._websocketProvider.off('block', handler);
-        reject(err);
-      };
-      this._websocketProvider.on('block', handler);
-    });
-  }
-
->>>>>>> 99c59456
   protected _checkSignal(signal: RedlockAbortSignal) {
     if (signal.aborted) {
       throw signal.error;
